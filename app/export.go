package app

import (
	"encoding/json"
	"log"

	abci "github.com/tendermint/tendermint/abci/types"
	tmtypes "github.com/tendermint/tendermint/types"

	"github.com/cosmos/cosmos-sdk/codec"
	sdk "github.com/cosmos/cosmos-sdk/types"
	"github.com/cosmos/cosmos-sdk/x/slashing"
	"github.com/cosmos/cosmos-sdk/x/staking"
)

// ExportAppStateAndValidators export the state of gaia for a genesis file
func (app *GaiaApp) ExportAppStateAndValidators(forZeroHeight bool, jailWhiteList []string,
) (appState json.RawMessage, validators []tmtypes.GenesisValidator, err error) {
	// as if they could withdraw from the start of the next block
	ctx := app.NewContext(true, abci.Header{Height: app.LastBlockHeight()})

	if forZeroHeight {
		app.prepForZeroHeightGenesis(ctx, jailWhiteList)
	}

	genState := app.mm.ExportGenesis(ctx, app.cdc)
	appState, err = codec.MarshalJSONIndent(app.cdc, genState)
	if err != nil {
		return nil, nil, err
	}
	validators = staking.WriteValidators(ctx, app.stakingKeeper)
	return appState, validators, nil
}

// prepare for fresh start at zero height
// NOTE zero height genesis is a temporary feature which will be deprecated
//      in favour of export at a block height
func (app *GaiaApp) prepForZeroHeightGenesis(ctx sdk.Context, jailWhiteList []string) {
	applyWhiteList := false

	//Check if there is a whitelist
	if len(jailWhiteList) > 0 {
		applyWhiteList = true
	}

	whiteListMap := make(map[string]bool)

	for _, addr := range jailWhiteList {
		_, err := sdk.ValAddressFromBech32(addr)
		if err != nil {
			log.Fatal(err)
		}
		whiteListMap[addr] = true
	}

	/* Just to be safe, assert the invariants on current state. */
	app.crisisKeeper.AssertInvariants(ctx)

	/* Handle fee distribution state. */

	// withdraw all validator commission
	app.stakingKeeper.IterateValidators(ctx, func(_ int64, val staking.ValidatorI) (stop bool) {
		_, err := app.distrKeeper.WithdrawValidatorCommission(ctx, val.GetOperator())
		if err != nil {
			log.Fatal(err)
		}
		return false
	})

	// withdraw all delegator rewards
	dels := app.stakingKeeper.GetAllDelegations(ctx)
	for _, delegation := range dels {
		_, err := app.distrKeeper.WithdrawDelegationRewards(ctx, delegation.DelegatorAddress, delegation.ValidatorAddress)
		if err != nil {
			log.Fatal(err)
		}
	}

	// clear validator slash events
	app.distrKeeper.DeleteAllValidatorSlashEvents(ctx)

	// clear validator historical rewards
	app.distrKeeper.DeleteAllValidatorHistoricalRewards(ctx)

	// set context height to zero
	height := ctx.BlockHeight()
	ctx = ctx.WithBlockHeight(0)

	// reinitialize all validators
	app.stakingKeeper.IterateValidators(ctx, func(_ int64, val staking.ValidatorI) (stop bool) {

		// donate any unwithdrawn outstanding reward fraction tokens to the community pool
		scraps := app.distrKeeper.GetValidatorOutstandingRewards(ctx, val.GetOperator()).Rewards
		feePool := app.distrKeeper.GetFeePool(ctx)
<<<<<<< HEAD
		for _, scrap := range scraps {
			feePool.CommunityPool = feePool.CommunityPool.Add(scrap)
		}
=======
		feePool.CommunityPool = feePool.CommunityPool.Add(scraps.Rewards...)
>>>>>>> bbf32205
		app.distrKeeper.SetFeePool(ctx, feePool)

		app.distrKeeper.Hooks().AfterValidatorCreated(ctx, val.GetOperator())
		return false
	})

	// reinitialize all delegations
	for _, del := range dels {
		app.distrKeeper.Hooks().BeforeDelegationCreated(ctx, del.DelegatorAddress, del.ValidatorAddress)
		app.distrKeeper.Hooks().AfterDelegationModified(ctx, del.DelegatorAddress, del.ValidatorAddress)
	}

	// reset context height
	ctx = ctx.WithBlockHeight(height)

	/* Handle staking state. */

	// iterate through redelegations, reset creation height
	app.stakingKeeper.IterateRedelegations(ctx, func(_ int64, red staking.Redelegation) (stop bool) {
		for i := range red.Entries {
			red.Entries[i].CreationHeight = 0
		}
		app.stakingKeeper.SetRedelegation(ctx, red)
		return false
	})

	// iterate through unbonding delegations, reset creation height
	app.stakingKeeper.IterateUnbondingDelegations(ctx, func(_ int64, ubd staking.UnbondingDelegation) (stop bool) {
		for i := range ubd.Entries {
			ubd.Entries[i].CreationHeight = 0
		}
		app.stakingKeeper.SetUnbondingDelegation(ctx, ubd)
		return false
	})

	// Iterate through validators by power descending, reset bond heights, and
	// update bond intra-tx counters.
	store := ctx.KVStore(app.keys[staking.StoreKey])
	iter := sdk.KVStoreReversePrefixIterator(store, staking.ValidatorsKey)
	counter := int16(0)

	for ; iter.Valid(); iter.Next() {
		addr := sdk.ValAddress(iter.Key()[1:])
		validator, found := app.stakingKeeper.GetValidator(ctx, addr)
		if !found {
			panic("expected validator, not found")
		}

		validator.UnbondingHeight = 0
		if applyWhiteList && !whiteListMap[addr.String()] {
			validator.Jailed = true
		}

		app.stakingKeeper.SetValidator(ctx, validator)
		counter++
	}

	iter.Close()

	_ = app.stakingKeeper.ApplyAndReturnValidatorSetUpdates(ctx)

	/* Handle slashing state. */

	// reset start height on signing infos
	app.slashingKeeper.IterateValidatorSigningInfos(
		ctx,
		func(addr sdk.ConsAddress, info slashing.ValidatorSigningInfo) (stop bool) {
			info.StartHeight = 0
			app.slashingKeeper.SetValidatorSigningInfo(ctx, addr, info)
			return false
		},
	)
}<|MERGE_RESOLUTION|>--- conflicted
+++ resolved
@@ -92,13 +92,7 @@
 		// donate any unwithdrawn outstanding reward fraction tokens to the community pool
 		scraps := app.distrKeeper.GetValidatorOutstandingRewards(ctx, val.GetOperator()).Rewards
 		feePool := app.distrKeeper.GetFeePool(ctx)
-<<<<<<< HEAD
-		for _, scrap := range scraps {
-			feePool.CommunityPool = feePool.CommunityPool.Add(scrap)
-		}
-=======
 		feePool.CommunityPool = feePool.CommunityPool.Add(scraps.Rewards...)
->>>>>>> bbf32205
 		app.distrKeeper.SetFeePool(ctx, feePool)
 
 		app.distrKeeper.Hooks().AfterValidatorCreated(ctx, val.GetOperator())
