--- conflicted
+++ resolved
@@ -6,12 +6,7 @@
 	"fmt"
 
 	"github.com/cosmos/cosmos-sdk/client/flags"
-<<<<<<< HEAD
-	"github.com/cosmos/cosmos-sdk/codec"
-	cryptokeys "github.com/cosmos/cosmos-sdk/crypto/keys"
-=======
 	"github.com/cosmos/cosmos-sdk/crypto/keys"
->>>>>>> bbf32205
 	"github.com/cosmos/cosmos-sdk/server"
 	sdk "github.com/cosmos/cosmos-sdk/types"
 	"github.com/cosmos/cosmos-sdk/x/auth"
@@ -55,16 +50,12 @@
 			inBuf := bufio.NewReader(cmd.InOrStdin())
 			if err != nil {
 				// attempt to lookup address from Keybase if no address was provided
-<<<<<<< HEAD
-				kb, err := cryptokeys.NewKeyring(sdk.KeyringServiceName(), viper.GetString(flags.FlagKeyringBackend), viper.GetString(flagClientHome), inBuf)
-=======
 				kb, err := keys.NewKeyring(
 					sdk.KeyringServiceName(),
 					viper.GetString(flags.FlagKeyringBackend),
 					viper.GetString(flagClientHome),
 					inBuf,
-				)
->>>>>>> bbf32205
+        )
 				if err != nil {
 					return err
 				}
@@ -92,13 +83,6 @@
 			// create concrete account type based on input parameters
 			var genAccount authexported.GenesisAccount
 
-<<<<<<< HEAD
-			baseAccount := auth.NewBaseAccount(addr, nil, 0, 0)
-			if !vestingAmt.IsZero() {
-				baseVestingAccount := authvesting.NewBaseVestingAccount(baseAccount, vestingAmt.Sort(), vestingEnd)
-				if err != nil {
-					return fmt.Errorf("failed to create base vesting account: %w", err)
-=======
 			balances := bank.Balance{Address: addr, Coins: coins.Sort()}
 			baseAccount := auth.NewBaseAccount(addr, nil, 0, 0)
 			if !vestingAmt.IsZero() {
@@ -107,7 +91,6 @@
 				if (balances.Coins.IsZero() && !baseVestingAccount.OriginalVesting.IsZero()) ||
 					baseVestingAccount.OriginalVesting.IsAnyGT(balances.Coins) {
 					return errors.New("vesting amount cannot be greater than total amount")
->>>>>>> bbf32205
 				}
 
 				switch {
