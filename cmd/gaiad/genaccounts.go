--- conflicted
+++ resolved
@@ -61,11 +61,7 @@
 					return err
 				}
 
-<<<<<<< HEAD
-				info, err := kb.KeyByAddress(addr)
-=======
 				info, err := kb.Key(args[0])
->>>>>>> 94d55170
 				if err != nil {
 					return fmt.Errorf("failed to get address from Keybase: %w", err)
 				}
